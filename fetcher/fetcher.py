--- conflicted
+++ resolved
@@ -61,7 +61,6 @@
     async def fetch_old(self):
         """Fetch the oldest messages and store them."""
         print(f"Starting to fetch oldest messages for chat {self.chat_id}...")
-<<<<<<< HEAD
         # ``load_all_messages`` returns a mapping where the keys are message IDs.
         # When backed by ``FileKeyValueStorage`` the keys are stored as strings.
         # Using them directly with ``min`` yields lexicographical comparison
@@ -69,12 +68,9 @@
         # ``TypeError`` when arithmetic is performed.  Convert keys to integers
         # before computing the smallest ID.
         all_messages = self.storage.load_all_messages().keys()
-        last_stored_message = min((int(k) for k in all_messages), default=None)
-=======
         last_stored_message = min(
             map(int, self.storage.load_all_messages().keys()), default=None
         )
->>>>>>> 834e9498
         fetch_kwargs = {"chat_id": self.chat_id, "limit": self.batch_size}
 
         if last_stored_message is not None:
